# Hosting cellxgene on the web

Cellxgene is intended to be used by researchers on their local machines. However, we recognize that sharing and exploring data on the web is important. We're exploring how we could better support this in the future, and [would welcome your input](https://github.com/chanzuckerberg/cellxgene/issues/875)!

In the meantime, you can see examples of how other groups have approached this [here](gallery). While we don't officially support web deployment, we've offered some guidance below on one way to deploy cellxgene to the web.

<<<<<<< HEAD
## General Notes

Please consider the following when deploying cellxgene in any "hosted" environment, especially where access from the broader Internet is possible:

- information security requires careful configuration of the host environment, including firewall, logging, etc. Please follow best practices.
- cellxgene has features which may be inappropriate for a hosted deployment. You may wish to use the following command line options: `--disable-diffexp` and `--experimental-annotations`

If you believe you have found a security-related issue with cellxgene, please report the issue immediately to <security@chanzuckerberg.com>.

## Configuration Options Discussion

The following configuration options require special consideration in any multi-user or hosted environment:

`--disable-diffexp`: the differential expression computation can be resource intensive, in particular for large datasets. If many differential expression calculation requests are made in rapid seuqence, it may cause the server CPU or memory resources to be exhausted, and impact the ability of other users to access data. This command line option will disable the differential expression feature, including the removal of the web UI (diffexp button).

`--experimental-annotations`: this feature, which is disabled by default, may not be appropriate for hosted environments. It will write to the local file system, and in extreme cases could be used to abuse (or exceed) file system capacity on the hosting server.

`--experimental-annotations-file`: this specifies a single file for all end-user annotations, and is incompatible with hosted or multi-user use of cellxgene. Using it will cause loss of user annotation data (ie, the CSV file will be overwritten). If you wish to explore using the _experimental_ annotations feature in a multi-user environment, please refer to the [annotations documentation](annotations).

## Useful Community Projects

There are a number of teams building tools or infrastructure to better utilize cellxgene in a multiple user environment. While we do not endorse any particular solution, you may find the following helpful.

- [Novartis Cellxgene Gateway](https://github.com/Novartis/cellxgene-gateway) - a multiple-user and multiple-dataset gateway for cellxgene.

If you know of other solutions, drop us a note and we'll add to this list.
=======
### Third-party deployments:

- Chan Zuckerberg BioHub's [Tabula Muris Senis](https://tabula-muris-senis.ds.czbiohub.org/)
- Novartis's [cellxgene gateway](https://github.com/Novartis/cellxgene-gateway)
- Interactive Enviroment in the [Galaxy Project](https://galaxyproject.org/) ([patch notes](https://docs.galaxyproject.org/en/release_19.05/releases/19.05_announce.html))
- Various instances by the Wellcome Sanger Institute
  - [Tissue Stability Cell Atlas](https://www.tissuestabilitycellatlas.org/)
  - [Human Kidney Cell Atlas](https://www.kidneycellatlas.org/)
  - [Atlas of Anopheles hemocytes](https://hemocytes.cellgeni.sanger.ac.uk/)
  - [Murine melanoma atlas](https://melanoma.cellgeni.sanger.ac.uk/)
>>>>>>> a5d343aa

# Deploying cellxgene with Heroku

## Quickstart

Clicking on the following button will forward you to Heroku to begin the deployment process:

<a href="https://heroku.com/deploy?template=https://github.com/chanzuckerberg/cellxgene/tree/heroku">
 <img src="https://www.herokucdn.com/deploy/button.svg" alt="Deploy">
</a>

If not already logged in to Heroku, there you will be prompted to log in or sign up for an account.

Once logged in you will be sent to the setup page. Here you can set some of the basic settings for the app:

### Default settings

- `App name`: the unique name for your deployment
- This will also serve as the default URL (e.g. https://cellxgene.herokapp.com/)
- `App owner`: Who will own this app. Either you personally or an organization/team
- `Region`: Location of the server where the app will be deployed (EU or US)

### Configuration

- `DATASET`: A _publicly_ accessible URL pointing to a .h5ad file to view
- This defaults to pbm3k.h5ad

After filling out the settings and pressing the `Deploy app` button Heroku will begin building your deployment. This process will take a few minutes, but once completed you will have a personal free hosted version of cellxgene!

## What is Heroku?

Heroku is a quick and easy way to host applications on the cloud.

A Heroku deployment of cellxgene means that the app is not running on your local machine. Instead, the app is installed, configured, and ran on the Heroku servers (read: cloud).

On Heroku's servers, applications run on a [dyno](https://www.heroku.com/dynos) which are Heroku's implementation and abstraction of containers.

Heroku is one of many options available for hosting instances of cellxgene on the web.
Some other options include: Amazon Web Services, Google Cloud Platform, Digital Ocean, and Microsoft Azure.

## Why use Heroku to deploy cellxgene?

What Heroku enables is a quick, non-technical method of setting up a cellxgene instance. No command line knowledge needed. This also allows machines to access the instance via the internet, so sharing a visualized dataset is as simple as sharing a link.

Because cellxgene currently heavily relies on its Python backend for providing the viewer with the necessary data and tooling, it is currently not possible to host cellxgene as a static webpage.

This is a good option if you want to quickly deploy an instance of cellxgene to the web. Heroku deployments are free for small datasets up to around 250MBs in size. See below regarding larger datasets.

## When should I not deploy with Heroku?

- The default free dyno offered by Heroku is limited in memory to 512 MBs
  - The amount of memory needed for the dyno is roughly the same size as the h5ad file
  - Heroku offers tiered paid dynos. More can be found [here](https://www.heroku.com/pricing)
  - Note that this can get _very_ expensive for larger datasets (\$25+ a month)
- On the free dyno, after 30 minutes of inactivity, Heroku will put your app into a hibernation mode. On the next access, Heroku will need time to boot the dyno back online.
- Having multiple simultaneous users requires more memory. This means that the free container size is easily overwhelmed by multiple users, even with small datasets; this can be addressed by purchasing a larger container size
- For this facilitated Heroku deployment to work, your dataset must be hosted on a publicly accessible URL
- By default, Heroku publically shares your instance to anyone with the URL.
  - There are many ways of securing your instance. One quick and simple way is by installing [wwwhisper](https://elements.heroku.com/addons/wwwhisper), a Heroku addon<|MERGE_RESOLUTION|>--- conflicted
+++ resolved
@@ -4,8 +4,7 @@
 
 In the meantime, you can see examples of how other groups have approached this [here](gallery). While we don't officially support web deployment, we've offered some guidance below on one way to deploy cellxgene to the web.
 
-<<<<<<< HEAD
-## General Notes
+## General notes
 
 Please consider the following when deploying cellxgene in any "hosted" environment, especially where access from the broader Internet is possible:
 
@@ -14,7 +13,7 @@
 
 If you believe you have found a security-related issue with cellxgene, please report the issue immediately to <security@chanzuckerberg.com>.
 
-## Configuration Options Discussion
+## Configuration options discussion
 
 The following configuration options require special consideration in any multi-user or hosted environment:
 
@@ -24,15 +23,15 @@
 
 `--experimental-annotations-file`: this specifies a single file for all end-user annotations, and is incompatible with hosted or multi-user use of cellxgene. Using it will cause loss of user annotation data (ie, the CSV file will be overwritten). If you wish to explore using the _experimental_ annotations feature in a multi-user environment, please refer to the [annotations documentation](annotations).
 
-## Useful Community Projects
+## Community software projects
 
 There are a number of teams building tools or infrastructure to better utilize cellxgene in a multiple user environment. While we do not endorse any particular solution, you may find the following helpful.
 
 - [Novartis Cellxgene Gateway](https://github.com/Novartis/cellxgene-gateway) - a multiple-user and multiple-dataset gateway for cellxgene.
 
 If you know of other solutions, drop us a note and we'll add to this list.
-=======
-### Third-party deployments:
+
+## Third-party deployments
 
 - Chan Zuckerberg BioHub's [Tabula Muris Senis](https://tabula-muris-senis.ds.czbiohub.org/)
 - Novartis's [cellxgene gateway](https://github.com/Novartis/cellxgene-gateway)
@@ -42,7 +41,6 @@
   - [Human Kidney Cell Atlas](https://www.kidneycellatlas.org/)
   - [Atlas of Anopheles hemocytes](https://hemocytes.cellgeni.sanger.ac.uk/)
   - [Murine melanoma atlas](https://melanoma.cellgeni.sanger.ac.uk/)
->>>>>>> a5d343aa
 
 # Deploying cellxgene with Heroku
 
